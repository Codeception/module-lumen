--- conflicted
+++ resolved
@@ -48,26 +48,18 @@
  *
  * ## Parts
  *
-<<<<<<< HEAD
  * * `ORM`: Only include the database methods of this module:
-=======
- * * ORM - only include the database methods of this module:
  *     * dontSeeRecord
  *     * grabRecord
->>>>>>> a58a6008
  *     * have
  *     * haveMultiple
  *     * haveRecord
  *     * make
  *     * makeMultiple
  *     * seeRecord
-<<<<<<< HEAD
- *     * dontSeeRecord
  *
  * See [WebDriver module](https://codeception.com/docs/modules/WebDriver#Loading-Parts-from-other-Modules)
  * for general information on how to load parts of a framework module.
-=======
->>>>>>> a58a6008
  */
 class Lumen extends Framework implements ActiveRecord, PartedModule
 {
